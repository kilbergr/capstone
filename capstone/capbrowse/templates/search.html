--- conflicted
+++ resolved
@@ -21,26 +21,12 @@
   <div id="app" class="content"></div>
 
   <script>
-<<<<<<< HEAD
-    // This is essentially each endpoint with its API interface
-    // eslint-disable-next-line
-    app = document.getElementById("app");
-    const choice_source = {
-      'court': "{% url 'court_list' %}",
-      'jurisdiction': "{% url 'jurisdiction_list' %}",
-      'reporter': "{% url 'reporter_list' %}"
-    };
-    const case_view_url_template = "{% url 'view_case' 987654321 %}";
-    const search_url = '{% api_url "api-root" %}' + "v1/";
-    const bullet_url = '{% static "img/red-arrow-right.svg" %}';
-=======
 // This is essentially each endpoint with its API interface
 // eslint-disable-next-line
   app = document.getElementById("app");
   const case_view_url_template = "{% url 'view_case' 987654321 %}";
   const search_url = '{% api_url "api-root" %}' + "v1/";
   const bullet_url = '{% static "img/red-arrow-right.svg" %}';
->>>>>>> 65e90da4
 
   const choices = {
       "jurisdiction": {"ill": "Illinois", "wash": "Washington"},
@@ -50,13 +36,13 @@
           "ill-app-ct": "Illinois: Illinois Appellate Court"
       },
       "reporter": {
-          "1058": "Ill. (Breese)- Illinois Reports",
+          "10 58": "Ill. (Breese)- Illinois Reports",
           "315": "Ill. App.- Illinois Appellate Court Reports",
           "892": "N.W. 2d- North Western Reporter 2d",
           "477": "Wash. App.- Washington Appellate Reports"
       },
       "whitelisted": {"true": "Whitelisted", "false": "Not Whitelisted"}
-  }
+  };
 
   {% comment %}
     // this is for when snippets are integrated...
@@ -65,7 +51,7 @@
       "const court_list": {% snippet 'search_court_list' %},
       "reporter_list": {% snippet 'search_reporter_list' %},
       "whitelisted": {"true": "Whitelisted", "false": "Not Whitelisted"}
-    }
+    };
   {% endcomment %}
 
   </script>
