--- conflicted
+++ resolved
@@ -61,13 +61,8 @@
                    alt="Two volumes of caselaw labeled with identifying metadata and wrapped in air-tight plastic are cradled in a metal storage crate"
                    src="{% static "img/vacuum-seal.jpg" %}">
             </p>
-<<<<<<< HEAD
-            <a id="overview"></a>
+            <h2 class="subtitle">Getting Started</h2>
             <p><a href="{% api_url "api-root" %}" class="font-weight-bold">Browse the API</a></p>
-=======
-            <h2 class="subtitle">Getting Started</h2>
-            <p><a href="{% url "api-root" %}" class="font-weight-bold">Browse the API</a></p>
->>>>>>> 9a42e586
             <p>
               The Caselaw Access Project API, also known as CAPAPI, serves all official US court cases
               published in books from 1658 to 2018. The collection includes over six million cases scanned from
