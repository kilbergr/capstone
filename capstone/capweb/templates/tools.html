--- conflicted
+++ resolved
@@ -39,66 +39,16 @@
         </nav>
         {# ==============> CONTENT <============== #}
         <div class="content">
-
-<<<<<<< HEAD
-          {# ==============> INTRODUCTION <============== #}
-          <div class="page-section">
-            <p>
-              <img class="img-fluid"
-                   alt="Scanning reporters"
-                   src="{% static "img/vacuum-seal.jpg" %}">
-            </p>
-            <h2 class="subtitle" id="introduction">Introduction</h2>
-            <p>
-                <span class="highlighted">
-                    Information is only useful if it's accessible.
-                </span>
-            </p>
-            <p>
-              The capstone of the Caselaw Access Project is a robust set of tools which facilitate access to the cases
-              and their associated metadata. We currently offer two ways to access the data: our
-              <a href="{% url "api" %}">API</a>, and <a href="{% url "bulk-data" %}">bulk downloads</a>.
-            </p>
-          </div>
-          {# ==============> API  <============== #}
-          <div class="page-section">
-            <h2 class="subtitle" id="api">
-              <a href="{% url "api" %}">The API</a>
-            </h2>
-            <p>
-              Our open-source API is the best option for anybody interested in programmatically accessing our
-              metadata, full-text search, or individual cases.
-            </p>
-            <a class="btn btn-default"
-               href="{% url "api" %}">See API</a>
-            <br/><br/>
-          </div>
-
-          {# ==============> BULK!! <============== #}
-          <div class="page-section">
-            <h2 class="subtitle" id="bulk">
-              <a href="{% url "bulk-data" %}">Bulk Downloads</a>
-            </h2>
-            <p>
-              If you need a large collection of cases, you will probably be best served by our bulk data downloads.
-              With no registration or formal agreements, we offer zip files containing all cases from Illinois and
-              Arkansas, either in plain text, or marked up with XML. Non-commercial researchers who want a larger,
-              or different subset of our cases should <a href="mailto:lil@law.harvard.edu">email us</a> for more
-              information. Those interested in licensing this data case for commercial use should
-              <a href="http://info.ravellaw.com/contact-us-form">contact Ravel Law</a> for more information.
-            </p>
-            <a class="btn btn-default"
-               href="{% url "bulk-data" %}">See bulk downloads</a>
-=======
-            {# ==============> INTRODUCTION <============== #}
+           {# ==============> INTRODUCTION <============== #}
             <div class="page-section">
-              <a name="introduction"></a>
               <p>
                <img class="img-fluid"
                  alt="Scanning reporters"
                  src="{% static "img/vacuum-seal.jpg" %}">
               </p>
-              <h2 class="subtitle">Introduction</h2>
+              <h2 class="subtitle" id="introduction">
+                Introduction
+              </h2>
               <p>
                 The capstone of the Caselaw Access Project is a robust set of tools which facilitate access to the cases
                   and their associated metadata. We currently offer two ways to access the data: our
@@ -107,8 +57,7 @@
             </div>
             {# ==============> API  <============== #}
             <div class="page-section">
-              <a name="api"></a>
-              <h2 class="subtitle">
+              <h2 class="subtitle" id="api">
                 <a href="{% url "api" %}">The API</a>
               </h2>
               <p>
@@ -123,8 +72,7 @@
 
             {# ==============> BULK!! <============== #}
             <div class="page-section">
-              <a name="bulk"></a>
-              <h2 class="subtitle">
+              <h2 class="subtitle" id="bulk">
                 <a href="{% url "bulk-docs" %}">Bulk Downloads</a>
               </h2>
               <p>
@@ -140,7 +88,6 @@
                 <li><a href="{% url "bulk-docs" %}">Bulk file docs</a></li>
               </ul>
             </div>
->>>>>>> 36426ce5
           </div>
         </div>
       </div>
