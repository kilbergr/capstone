--- conflicted
+++ resolved
@@ -20,14 +20,8 @@
     const urls = {
         chronolawgic_api_create: "{% url 'labs:chronolawgic-api-create' %}",
         chronolawgic_api_retrieve: "{% url 'labs:chronolawgic-api-retrieve' %}",
-<<<<<<< HEAD
-        chronolawgic_api_update: "{% url 'labs:chronolawgic-api-update' %}",
-        chronolawgic_api_delete: "{% url 'labs:chronolawgic-api-delete' %}",
-        api_root: "{% api_url 'api-root' %}v1/",
-=======
         chronolawgic_api_update: "{% url 'labs:chronolawgic-api-update' 2147483627%}".replace('2147483627', ""),
         chronolawgic_api_delete: "{% url 'labs:chronolawgic-api-delete' 2147483627%}".replace('2147483627', ""),
->>>>>>> 01b0b78b
         static: "{% static '' %}"
     };
 
