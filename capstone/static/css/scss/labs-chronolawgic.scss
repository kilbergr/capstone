@import 'bootstrap/functions';
@import 'bootstrap/variables';
@import 'bootstrap/mixins';
@import 'bootstrap/forms';
@import "no-select";

@import "base.scss";
@import "floating-labels";
@import "footer/black";

// overrides
@import "labs-chronolawgic/base.scss";
@import "labs-chronolawgic/modal.scss";


.top-menu {
  display: grid;
  grid-template-areas: "caselaw other-events";
  grid-template-columns:  70% 30%;

  .zoom-section {
    grid-area: other-events;
    background-color: $color-gray;
    text-align: right;
  }

  .zoom-toggles {
    position: fixed;
    right: 0.5em;
    z-index: 999;
  }

  .zoom-toggle {
    width: 55px;
    height: 55px;
    background-color: #ccc;
    margin-right: 0;

    svg {
      color: $color-medium-gray;
      display: block;
      margin: auto;
      top: 25%;
      position: relative;
    }

    &.selectable {
      background-color: $color-white;
      cursor: pointer;

      svg {
        color: $color-violet;
      }

      &:hover, &:focus {
        background-color: $highlight;
      }
    }
  }
}

.header-section {
  height: 100px;
  padding: 0.5em;

  h4 {
    font-family: $font-serif;
    font-weight: $font-weight-semibold;
    font-size: 24px;
  }
}


.header-section {
  height: 100px;
  padding: 0.5em;
  overflow: hidden;

  &:first-child {
    border-right: 1px solid $color-black;
  }

  h4 {
    font-family: $font-serif;
    font-weight: $font-weight-semibold;
    font-size: 24px;
  }

  #timeline-title {
    width: 370px;
  }

  #timeline-description {
    font-size: $font-size-sm;
    line-height: $line-height-sm;
    width: 80%;
    text-overflow: ellipsis;
    overflow: hidden;
    white-space: nowrap;
    cursor: pointer;
  }
  .my-timelines-link {
    font-size: $font-size-sm;
  }
}

.header-section.expanded {
  height: 200px;

  #timeline-description {
    height: 100px;
    font-size: $font-size-sm;
    line-height: $line-height-sm;
    width: 80%;
    overflow: scroll;
    white-space: pre-wrap;
  }
}

#timeline {
  background-color: $color-gray;
  padding: 0;

  .timeline-section-titles {
    display: grid;
    grid-template-areas: "caselaw other-events";
    grid-template-columns:  70% 30%;

    h6 {
      font-family: $font-monospace;
      font-weight: $font-weight-semibold;
      padding: 0.3em 0.4em;
      border-top: 1px solid $color-black;
      border-bottom: 1px solid $color-black;
      margin-bottom: 0;
    }

    .caselaw-section {
      text-align: right;
      background-color: $color-white;
      display: flex;
      float: right;
      justify-content: flex-end;
      padding-bottom: 3em;
      padding-top: 2em;
      border-right: 1px solid $color-black;

      h6 {
        height: 2em;
        width: 90px;
        float: right;
        border-left: 1px solid $color-black;
      }

      button {
        padding-top: 0;
      }
    }

    .other-events-section {
      display: flex;
      padding-top: 2em;

      h6 {
        border-left: 1px solid white;
        margin-left: -2px;
        height: 2em;
        width: 80px;
        background-color: $color-white;
        border-right: 1px solid $color-black;
      }

      button {
        float: left;
        padding-top: 0;
      }
    }
  }

}

.incidental {
  background-color: white;
}

main#main-app {
  font-family: $font-monospace;

  section#timeline {
    grid-area: timeline;
    padding-top: 0;
  }

  div.year {
    max-width: 6fr;
    width: 100%;
    display: grid;
    grid-template-areas: "incidental years spans .";
    grid-template-columns: 65% 10% 10% 15%;
    min-height: 8rem;
    font-size: 18px;

    div.incidental {
      grid-area: incidental;
      justify-content: flex-end;
      display: flex;
    }

    .case-button {
      padding: 0;
      margin: 0.5rem;
      background-color: white;
      border: 0;
    }

    article.case {
      cursor: pointer;
      font-family: $font-serif;
      line-height: $line-height-sm;
      font-weight: normal;
      text-align: left;
      font-size: $font-size-sm;
      background-color: $color-white;
      border: 1px solid $color-black;
      width: 20rem;
      height: 130px;
      padding: 0.5rem 0.75rem;
      align-self: end;

      &:hover, &:focus, &:active {
        background-color: $highlight;
      }
    }

    header {
      grid-area: casename;
      display: grid;
      grid-template-columns: 90% 10%;
      grid-template-areas: "name link";
      font-size: 1.3em;
      line-height: 1.2em;
      padding: 0;
    }

    .case-link {
      svg {
        fill: $color-violet;
      }

      &:hover, &:focus, &:active {
        svg {
          fill: $color-black;
        }
      }
    }

    section.subhead {
      padding: 0;
      grid-area: subhead;
      font-weight: $font-weight-black;
      font-size: 0.75rem;
    }

    section.desc {
      padding: 0;
      grid-area: desc;
      overflow: hidden;
      text-overflow: ellipsis;
      font-size: 0.8em;
      line-height: 1.3em;
      text-transform: none;
      max-height: 8em;
    }

    div.year_scale {
      grid-area: years;
      font-family: $font-family-monospace;
      z-index: 999;
      background: linear-gradient(90deg, #FFF 49.6%, #2F2F2F 49.6%, #2F2F2F 50%, #EEE 50%);
      background-position: center;
      background-size: 250px;

      .year {
        text-align: center;
      }
    }


<<<<<<< HEAD
=======
      .right-line {
        grid-area: right-line;
        background-color: $color-gray;
      }
    }
>>>>>>> f06a28c5

    .event_col {
      min-width: 1.25rem;
      background-color: $color-gray;
    }

    div.spans {
      padding-left: 2rem;
      grid-area: spans;
      display: grid;
      grid-template-areas: "ec_1 ec_2 ec_3 ec_4 ec_5 ec_6 ec_7 ec_8 ec_9 ec_10 ec_11 ec_12";
      grid-template-columns: 1fr 1fr 1fr 1fr 1fr 1fr 1fr 1fr 1fr 1fr 1fr 1fr;
      background-color: $color-gray;
    }

    .event_label {
      transform: rotate(90deg);
      transform-origin: 0 100% 0;
      overflow: visible;
      z-index: 1;
      position: relative;
      top: -1.25rem;
      left: 0;
      margin: 0;
      font-weight: $font-weight-semibold;
      font-size: $font-size-sm;
      color: $color-white;
      height: 1.25rem;
      line-height: 1.25rem;
      padding-left: 1rem;
    }

    .fill {
      height: 100%;
      width: 100%;
      margin: 0;
      border: 0;
      padding: 0;
      cursor: pointer;
    }

    .first-event-year {
      border-top: 1rem solid $color-black;
    }

    .last-event-year {
      border-bottom: 1rem solid $color-violet-gray;
    }

    .ec_1 {
      grid-area: ec_1;
    }

    .ec_2 {
      grid-area: ec_2;
    }

    .ec_3 {
      grid-area: ec_3;
    }

    .ec_4 {
      grid-area: ec_4;
    }

    .ec_5 {
      grid-area: ec_5;
    }

    .ec_6 {
      grid-area: ec_6;
    }

    .ec_7 {
      grid-area: ec_7;
    }

    .ec_8 {
      grid-area: ec_8;
    }

    .ec_9 {
      grid-area: ec_9;
    }

    .ec_10 {
      grid-area: ec_10;
    }

    .ec_11 {
      grid-area: ec_11;
    }

    .ec_12 {
      grid-area: ec_12;
    }
  }

  div.year.placeholder {
    div.year_scale {
      cursor: pointer;
      display: flex;
      svg{
        margin-left: auto;
        background-color: white;
        margin-right: auto;
      }
    }
  }
}


main.admin {
  .top-menu {
    padding: 2em;
    display: grid;
    grid-template-areas: ". title ."
                         ". add .";
    grid-template-columns: 20% 30% 40%;
    @include media-breakpoint-down(md) {
      grid-template-areas: ". title"
                             ". add";
      grid-template-columns: 20% 1fr;
    }
  }

  .add-timeline {
    grid-area: add;
    text-transform: none;

    button {
      text-decoration: none;
      padding-left: 0;
      text-transform: none;
    }

    svg {
      margin-top: -0.3em;
    }
  }


  .info {
    grid-area: info;
    display: inline-block;
    margin-top: -1.5em;
    margin-left: -0.5em;
    font-size: 15px;
    font-weight: $font-weight-semibold;
    color: $color-blue;
    text-decoration: none;
    padding: 0;
  }

  h3 {
    grid-area: title;
    font-family: $font-serif;
  }

  #timeline {
    background-color: $color-white;
  }

  .timeline {
    max-width: 6fr;
    width: 100%;
    display: grid;
    grid-template-areas: ". title buttons"
                         ". description numbers"
                         ". description .";
    grid-template-columns: 20% 20% 50%;
    min-height: 4rem;
    margin-top: 2rem;
    grid-gap: 1rem;
    border-bottom: 1px solid $color-gray;
    padding-bottom: 2em;
  }

  .btn-group {
    grid-area: buttons;
    display: grid;
    grid-template-areas: "delete save edit .";
    grid-template-columns: 5% 5% 5% 85%;
  }

  .numbers {
    grid-area: numbers;
    display: grid;
    grid-template-areas: "case_count_label event_count_label id_label"
                         "case_count event_count id";
    grid-template-columns: 1fr 1fr 1fr;

    .id_label {
      grid-area: id_label;
    }

    .case_count {
      grid-area: case_count;
    }

    .event_count {
      grid-area: event_count;
    }

    font-family: $font-sans-serif;
    font-size: $font-size-sm;
  }

  .label {
    font-weight: $font-weight-black;
    text-transform: uppercase;
    color: $color-violet-gray-dark;
  }

  .edit, .delete, .save {
    cursor: pointer;
  }

  .edit {
    grid-area: edit;

    &:hover, &:active, &:focus {
      svg {
        color: $color-blue;
      }
    }

  }

  .delete {
    grid-area: delete;

    &:hover, &:active, &:focus {
      svg {
        color: $color-red;
      }
    }
  }

  .save {
    grid-area: save;

    &:hover, &:active, &:focus {
      svg {
        color: $color-violet;
      }
    }

  }

  .title {
    grid-area: title;
    font-weight: $font-weight-semibold;
    min-height: 2em;
  }
  .title_edit {
    height: 2em;
  }
  .description {
    grid-area: description;
    font-family: $font-sans-serif;
    font-size: $font-size-sm;
    display: grid;
    grid-template-areas: "description_label"
                         "description_text";

    .description_text {
      grid-area: description_text;
      width: 100%;
      line-height: 1.7em;
    }

    .description_label {
      grid-area: description_label;
    }

    .description_edit {
      width: 100%;
    }
  }

  .btn-edit {
    grid-area: button-one;
  }

  .btn-delete {
    grid-area: button-two;

    .disabled {
      color: $color-medium-gray;
    }
  }

  .btn-hidden {
    grid-area: button-one;
  }

  .btn-create {
    grid-area: button-two;
  }
}

.event-preview {
  display: block;
  margin-left: -10em;
  z-index: 999;
  font-family: $font-serif;
  height: 8em;
  width: 12em;
  overflow-y: scroll;
  word-break: break-word;
  background-color: white;
  position: relative;
  h5 {
    margin-bottom: 0;
  }
  .event-preview-body {
    padding: 0.6rem 0.6rem 0 0.6rem;
  }

  .see-more {
    padding: 0 0.6rem 0.6rem 0.6rem;
    font-size: medium;
    text-transform: none;
    float: right;
  }

  @include media-breakpoint-up(lg) {
    margin-left: -5em;
  }

  h5 {
    font-family: $font-serif;
    font-size: 19px;
    padding: 0.2em 0.5em;
  }

  p {
    font-size: 15px;
    line-height: 19px;
    margin: 0;
  }

  .close {
    padding-right: 0.65em;
    padding-top: 0.1em;
  }
}<|MERGE_RESOLUTION|>--- conflicted
+++ resolved
@@ -284,16 +284,6 @@
         text-align: center;
       }
     }
-
-
-<<<<<<< HEAD
-=======
-      .right-line {
-        grid-area: right-line;
-        background-color: $color-gray;
-      }
-    }
->>>>>>> f06a28c5
 
     .event_col {
       min-width: 1.25rem;
