--- conflicted
+++ resolved
@@ -55,7 +55,6 @@
 export default {
   name: "TimelineSlice",
   props: ['year_value', 'event_list'],
-<<<<<<< HEAD
   computed: {
     dataToggle: () => {
       // attribute for showing either modal or event preview
@@ -79,13 +78,6 @@
     showPreview: () => {
       // showing preview or showing modal
       return !store.state.isAuthor && !store.getters.isMobile
-=======
-  data() {
-    return {
-      dataTarget: '',
-      dataToggle: '',
-      showPreview: true
->>>>>>> 190b9f81
     }
   },
   methods: {
