<template>
    <div class="year" v-bind:class="{
    no_content_year: noContent,
    cases_only_year: casesWithoutEvents,
    events_only_year: eventsWithoutCases,
<<<<<<< HEAD
    cases_and_events_year: casesAndEvents
  }">
    <div class="incidental">

      <case v-for="case_data in year_data.case_list" :year_value="year_value" :case_data="case_data"
            v-bind:key="case_data.id"></case>
    </div>
    <div class="year_scale" @mouseover="hoveringHandle(year_value, true)" @mouseleave="hoveringHandle(year_value, false)">
      <div class="left-line">
        <hr class="left-rule" v-if="!$store.state.isAuthor || !showAddButton">
        <template v-else-if="$store.state.isAuthor">
=======
    cases_and_events_year: casesAndEvents}"
    v-if="year_data.involvesAnyItem || !$store.getters.minimized">
      <div class="incidental">
        <case v-for="case_data in year_data.case_list" :year_value="year_value" :case_data="case_data"
              v-bind:key="case_data.id"></case>
      </div>
      <div class="year_scale" @mouseover="hoveringHandle(year_value, true)" @mouseleave="hoveringHandle(year_value, false)">
        <div class="left-line">
          <!-- if not author, show rule -->
          <hr class="left-rule" v-if="!$store.state.isAuthor || !showAddCaseButton">
          <!-- if author, show + add case button on hover -->
          <template v-else-if="$store.state.isAuthor">
>>>>>>> 2361ba3b
          <button @click="$parent.showAddCaseModal(true)" v-if="$store.state.isAuthor" type="button"
                  class="btn btn-tertiary btn-add-event"
                  data-toggle="modal"
                  data-target="#add-case-modal">
            <add-icon></add-icon>
          </button>
<<<<<<< HEAD

        </template>
=======
        </template>
        </div>
        <div class="year">
          <div class="left-top"></div>
          <div class="right-top"></div>
          <div class="middle"><span>{{ year_value }}</span></div>
          <div class="left-bottom"></div>
          <div class="right-bottom"></div>
        </div>
        <div class="right-line">
          <hr>
        </div>
>>>>>>> 2361ba3b
      </div>
      <TimeLineSlice :event_list="year_data.event_list" :year_value="year_value"></TimeLineSlice>
      <template v-if="!$store.state.isAuthor">
        <event-preview :event="event"></event-preview>
      </template>
  </div>
  <div class="year placeholder" v-else-if="year_data.firstYearNoNewItems && !year_data.involvesAnyItem && $store.getters.minimized">
       <div class="incidental">
      </div>
<<<<<<< HEAD
      <div class="right-line">
        <hr v-if="!$store.state.isAuthor || !showAddButton">
        <template v-else-if="$store.state.isAuthor">
          <button @click="$parent.showAddEventModal(true)" v-if="$store.state.isAuthor" type="button"
                  class="btn btn-tertiary btn-add-event"
                  data-toggle="modal"
                  data-target="#add-event-modal">
            <add-icon></add-icon>
          </button>
        </template>
=======
      <div class="year_scale">
        <div class="left-line">
          <hr class="left-rule">
        </div>
        <div class="year">
          <div class="left-top"></div>
          <div class="right-top"></div>
          <div class="middle"><span @click="$store.commit('toggleMinimized')"><MoreVertical></MoreVertical></span></div>
          <div class="left-bottom"></div>
          <div class="right-bottom"></div>
        </div>
        <div class="right-line">
          <hr v-if="!$store.state.isAuthor || !showAddCaseButton">
          <template v-else-if="$store.state.isAuthor">
          <button @click="$parent.showAddEventModal(true)" v-if="$store.state.isAuthor" type="button"
                  class="btn btn-tertiary btn-add-event"
                  data-toggle="modal"
                  data-target="#add-case-modal">
            <add-icon></add-icon>
          </button>
        </template>
        </div>
>>>>>>> 2361ba3b
      </div>
  </div>
</template>

<script>
import AddIcon from '../../../../static/img/icons/plus-circle.svg';
import TimeLineSlice from './timeline-slice';
import Case from './case';
import EventPreview from "./EventPreview";
import {EventBus} from "./event-bus";
<<<<<<< HEAD
=======
import MoreVertical from '../../../../static/img/icons/more-vertical.svg';
>>>>>>> 2361ba3b
export default {
  name: "Year",
  components: {
    TimeLineSlice,
    Case,
    EventPreview,
<<<<<<< HEAD
    AddIcon,
=======
    MoreVertical,
    AddIcon
>>>>>>> 2361ba3b
  },
  data() {
    return {
      event_count: this.year_data.event_list.reduce((acc, element) => acc + Object.keys(element).length, 0),
      event: null,
<<<<<<< HEAD
      showAddButton: false,
=======
      showAddCaseButton: false,
>>>>>>> 2361ba3b
    }
  },
  props: ['year_data', 'year_value'],
  computed: {
    noContent: function () {
      return (this.event_count + this.year_data.case_list.length === 0)
    },
    casesWithoutEvents: function () {
      return (this.event_count === 0 && this.year_data.case_list.length > 0)
    },
    eventsWithoutCases: function () {
      return (this.event_count > 0 && this.year_data.case_list.length === 0)
    },
    casesAndEvents: function () {
      return (this.event_count > 0 && this.year_data.case_list.length > 0)
    }
  },
  methods: {
    repopulateTimeline() {
      this.$parent.repopulateTimeline();
    },
    previewEvent(event_data) {
      this.event = event_data
      EventBus.$emit('closePreview', this.year_value);
    },
    clearPreviewEvent() {
      this.event = null;
    },
    openModal(item) {

      this.clearPreviewEvent()
      EventBus.$emit('openModal', item, 'event')
    },
    hoveringHandle(year_data, status) {
<<<<<<< HEAD
      this.showAddButton = status;
=======
      this.showAddCaseButton = status;
>>>>>>> 2361ba3b
    }
  },
  mounted() {
    EventBus.$on('closePreview', (year_value) => {
      if (this.year_value !== year_value) {
        this.event = null;
      }
    })
  }
}
</script>

<style scoped>

</style><|MERGE_RESOLUTION|>--- conflicted
+++ resolved
@@ -1,67 +1,39 @@
 <template>
-    <div class="year" v-bind:class="{
+  <div class="year"
+       v-bind:class="{
     no_content_year: noContent,
     cases_only_year: casesWithoutEvents,
     events_only_year: eventsWithoutCases,
-<<<<<<< HEAD
     cases_and_events_year: casesAndEvents
-  }">
+  }" v-if="year_data.involvesAnyItem || !$store.getters.minimized">
     <div class="incidental">
 
       <case v-for="case_data in year_data.case_list" :year_value="year_value" :case_data="case_data"
             v-bind:key="case_data.id"></case>
     </div>
-    <div class="year_scale" @mouseover="hoveringHandle(year_value, true)" @mouseleave="hoveringHandle(year_value, false)">
+    <div class="year_scale" @mouseover="hoveringHandle(year_value, true)"
+         @mouseleave="hoveringHandle(year_value, false)">
       <div class="left-line">
+        <!-- if not author, show rule -->
         <hr class="left-rule" v-if="!$store.state.isAuthor || !showAddButton">
+        <!-- if author, show + add case button on hover -->
         <template v-else-if="$store.state.isAuthor">
-=======
-    cases_and_events_year: casesAndEvents}"
-    v-if="year_data.involvesAnyItem || !$store.getters.minimized">
-      <div class="incidental">
-        <case v-for="case_data in year_data.case_list" :year_value="year_value" :case_data="case_data"
-              v-bind:key="case_data.id"></case>
-      </div>
-      <div class="year_scale" @mouseover="hoveringHandle(year_value, true)" @mouseleave="hoveringHandle(year_value, false)">
-        <div class="left-line">
-          <!-- if not author, show rule -->
-          <hr class="left-rule" v-if="!$store.state.isAuthor || !showAddCaseButton">
-          <!-- if author, show + add case button on hover -->
-          <template v-else-if="$store.state.isAuthor">
->>>>>>> 2361ba3b
+
           <button @click="$parent.showAddCaseModal(true)" v-if="$store.state.isAuthor" type="button"
                   class="btn btn-tertiary btn-add-event"
                   data-toggle="modal"
                   data-target="#add-case-modal">
             <add-icon></add-icon>
           </button>
-<<<<<<< HEAD
-
         </template>
-=======
-        </template>
-        </div>
-        <div class="year">
-          <div class="left-top"></div>
-          <div class="right-top"></div>
-          <div class="middle"><span>{{ year_value }}</span></div>
-          <div class="left-bottom"></div>
-          <div class="right-bottom"></div>
-        </div>
-        <div class="right-line">
-          <hr>
-        </div>
->>>>>>> 2361ba3b
       </div>
-      <TimeLineSlice :event_list="year_data.event_list" :year_value="year_value"></TimeLineSlice>
-      <template v-if="!$store.state.isAuthor">
-        <event-preview :event="event"></event-preview>
-      </template>
-  </div>
-  <div class="year placeholder" v-else-if="year_data.firstYearNoNewItems && !year_data.involvesAnyItem && $store.getters.minimized">
-       <div class="incidental">
+      <div class="year">
+        <div class="left-top"></div>
+        <div class="right-top"></div>
+        <div class="middle"><span>{{ year_value }}</span></div>
+        <div class="left-bottom"></div>
+        <div class="right-bottom"></div>
       </div>
-<<<<<<< HEAD
       <div class="right-line">
         <hr v-if="!$store.state.isAuthor || !showAddButton">
         <template v-else-if="$store.state.isAuthor">
@@ -72,31 +44,50 @@
             <add-icon></add-icon>
           </button>
         </template>
-=======
-      <div class="year_scale">
-        <div class="left-line">
-          <hr class="left-rule">
-        </div>
-        <div class="year">
-          <div class="left-top"></div>
-          <div class="right-top"></div>
-          <div class="middle"><span @click="$store.commit('toggleMinimized')"><MoreVertical></MoreVertical></span></div>
-          <div class="left-bottom"></div>
-          <div class="right-bottom"></div>
-        </div>
-        <div class="right-line">
-          <hr v-if="!$store.state.isAuthor || !showAddCaseButton">
-          <template v-else-if="$store.state.isAuthor">
+      </div>
+    </div>
+    <TimeLineSlice :event_list="year_data.event_list" :year_value="year_value"></TimeLineSlice>
+    <template v-if="!$store.state.isAuthor">
+      <event-preview :event="event"></event-preview>
+    </template>
+  </div>
+  <div class="year placeholder"
+       v-else-if="year_data.firstYearNoNewItems && !year_data.involvesAnyItem && $store.getters.minimized">
+    <div class="incidental">
+    </div>
+    <div class="year_scale">
+      <div class="left-line">
+        <hr class="left-rule" v-if="!$store.state.isAuthor || !showAddButton">
+        <template v-else-if="$store.state.isAuthor">
+          <button @click="$parent.showAddCaseModal(true)" v-if="$store.state.isAuthor" type="button"
+                  class="btn btn-tertiary btn-add-event"
+                  data-toggle="modal"
+                  data-target="#add-event-modal">
+            <add-icon></add-icon>
+          </button>
+        </template>
+
+      </div>
+      <div class="year">
+        <div class="left-top"></div>
+        <div class="right-top"></div>
+        <div class="middle">
+          <span @click="$store.commit('toggleMinimized')"><MoreVertical></MoreVertical></span></div>
+        <div class="left-bottom"></div>
+        <div class="right-bottom"></div>
+      </div>
+      <div class="right-line">
+        <hr v-if="!$store.state.isAuthor || !showAddButton">
+        <template v-else-if="$store.state.isAuthor">
           <button @click="$parent.showAddEventModal(true)" v-if="$store.state.isAuthor" type="button"
                   class="btn btn-tertiary btn-add-event"
                   data-toggle="modal"
-                  data-target="#add-case-modal">
+                  data-target="#add-event-modal">
             <add-icon></add-icon>
           </button>
         </template>
-        </div>
->>>>>>> 2361ba3b
       </div>
+    </div>
   </div>
 </template>
 
@@ -106,32 +97,22 @@
 import Case from './case';
 import EventPreview from "./EventPreview";
 import {EventBus} from "./event-bus";
-<<<<<<< HEAD
-=======
 import MoreVertical from '../../../../static/img/icons/more-vertical.svg';
->>>>>>> 2361ba3b
+
 export default {
   name: "Year",
   components: {
     TimeLineSlice,
     Case,
     EventPreview,
-<<<<<<< HEAD
-    AddIcon,
-=======
     MoreVertical,
     AddIcon
->>>>>>> 2361ba3b
   },
   data() {
     return {
       event_count: this.year_data.event_list.reduce((acc, element) => acc + Object.keys(element).length, 0),
       event: null,
-<<<<<<< HEAD
       showAddButton: false,
-=======
-      showAddCaseButton: false,
->>>>>>> 2361ba3b
     }
   },
   props: ['year_data', 'year_value'],
@@ -166,11 +147,7 @@
       EventBus.$emit('openModal', item, 'event')
     },
     hoveringHandle(year_data, status) {
-<<<<<<< HEAD
       this.showAddButton = status;
-=======
-      this.showAddCaseButton = status;
->>>>>>> 2361ba3b
     }
   },
   mounted() {
@@ -181,8 +158,4 @@
     })
   }
 }
-</script>
-
-<style scoped>
-
-</style>+</script>