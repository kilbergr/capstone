--- conflicted
+++ resolved
@@ -18,18 +18,6 @@
         requestStatus: 'complete',
         errorMessage: [],
         urls: { // Doing this the long way to make it a little easier to see what's going on.
-<<<<<<< HEAD
-            chronolawgic_api_create: import_urls.chronolawgic_api_create,
-            chronolawgic_api_retrieve: import_urls.chronolawgic_api_retrieve,
-            chronolawgic_api_update: import_urls.chronolawgic_api_update,
-            chronolawgic_api_delete: import_urls.chronolawgic_api_delete,
-            api_root: import_urls.api_root,
-            static: import_urls.static
-        },
-        available_timelines: [
-            //TODO: store a list of timeline titles/ids available on the server
-        ],
-=======
             chronolawgic_api_create: importUrls.chronolawgic_api_create,
             chronolawgic_api_retrieve: importUrls.chronolawgic_api_retrieve,
             chronolawgic_api_update: importUrls.chronolawgic_api_update,
@@ -37,7 +25,6 @@
             static: importUrls.static
         },
         availableTimelines: [],
->>>>>>> 01b0b78b
         id: 1,
         title: "Timeline Title",
         createdBy: "Editable Text", // (user accts are for auth/logging purposes)
