--- conflicted
+++ resolved
@@ -74,11 +74,7 @@
                      :event="event"
                      :shown="showEvent">
     </add-event-modal>
-<<<<<<< HEAD
-    <!-- if user is not author of timeline, show readonly modal -->
-=======
     <!-- if user is not author of timeline or on small screen, show readonly modal -->
->>>>>>> 190b9f81
     <readonly-modal
         v-if="showReadOnly"
         data-toggle="modal"
@@ -157,12 +153,9 @@
       this.showReadOnly = false;
       this.event = null;
 
-<<<<<<< HEAD
       if (item) {
         this.event = JSON.parse(JSON.stringify(item))
       }
-=======
->>>>>>> 190b9f81
       if (this.$store.state.isAuthor && !this.$store.getters.isMobile) {
         this.showEvent = typeOfItem === 'event';
         this.showCase = typeOfItem === 'case';
