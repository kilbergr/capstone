import random
import factory
from pytest_factoryboy import register

from django.template.defaultfilters import slugify

from capapi.models import *
from capdb.models import *

xml_str = "<?xml version='1.0' encoding='utf-8'?><mets xmlns:xlink='http://www.w3.org/1999/xlink'></mets>"

#   helpers for common patterns
def setup_case(**kwargs):
    # set up casemetadata instance
    case = CaseMetadataFactory(**kwargs)
    citation = CitationFactory(type='official')
    citation.case = case
    citation.save()

    # Add VolumeXML and CaseXML instances
    volume_xml = VolumeXMLFactory(metadata=case.volume)
    casexml = CaseXMLFactory.build(metadata=case, volume=volume_xml)
    casexml.save(create_or_update_metadata=False)

    return case


### factories ###

# Calling @pytest_factoryboy.register on each factory exposes it as a pytest fixture.
# For example, APIUserFactory will be available as the fixture "api_user".

<<<<<<< HEAD
def setup_jurisdiction(**kwargs):
    return JurisdictionFactory(**kwargs)


def setup_authenticated_user(**kwargs):
    user = APIUserFactory.create(**kwargs)
    token = APITokenFactory.build(user=user)
    token.save()
    return user


def setup_user(**kwargs):
    return APIUserFactory.create(**kwargs)


def setup_court(**kwargs):
    return CourtFactory(**kwargs)


def setup_reporter(**kwargs):
    return ReporterFactory(**kwargs)


def setup_volume(**kwargs):
    return VolumeMetadataFactory(**kwargs)


def setup_volumexml(**kwargs):
    return VolumeXMLFactory(**kwargs)


def setup_citation(**kwargs):
    citation = CitationFactory(**kwargs)
    citation.normalized_cite = slugify(citation.cite)
    citation.save()
    return citation


#   factories
=======
@register
>>>>>>> 8aaf1788
class APIUserFactory(factory.DjangoModelFactory):
    class Meta:
        model = APIUser

    first_name = factory.Faker('first_name')
    last_name = factory.Faker('last_name')
    total_case_allowance = 500
    case_allowance_remaining = 500
    is_admin = False
    is_active = True
    email = factory.LazyAttributeSequence(lambda o, n: '%s_%s%d@example.com' % (o.first_name, o.last_name, n))
    password = factory.PostGenerationMethodCall('set_password', 'pass')
    key_expires = timezone.now() + timedelta(hours=24)
    activation_nonce = factory.Sequence(lambda n: '%08d' % n)


@register
class APITokenFactory(factory.DjangoModelFactory):
    class Meta:
        model = APIToken

    user = factory.SubFactory(APIUserFactory)
    key = factory.Sequence(lambda n: binascii.hexlify(os.urandom(20)).decode())
    created = timezone.now()


@register
class TrackingToolUserFactory(factory.DjangoModelFactory):
    class Meta:
        model = TrackingToolUser

    privilege_level = '0'
    email = factory.Faker('email')
    created_at = timezone.now()
    updated_at = timezone.now()


@register
class JurisdictionFactory(factory.DjangoModelFactory):
    class Meta:
        model = Jurisdiction

    name = factory.Faker('sentence', nb_words=2)
    name_long = factory.Faker('sentence', nb_words=4)
    slug = factory.Sequence(lambda n: '%08d' % n)


@register
class ReporterFactory(factory.DjangoModelFactory):
    class Meta:
        model = Reporter

    full_name = factory.Faker('sentence', nb_words=5)
    short_name = factory.Faker('sentence', nb_words=3)
    start_year = timezone.now().timestamp()
    created_at = timezone.now()
    updated_at = timezone.now()
    hollis = []
    jurisdiction = factory.RelatedFactory(JurisdictionFactory)


@register
class VolumeMetadataFactory(factory.DjangoModelFactory):
    class Meta:
        model = VolumeMetadata
    barcode = factory.Sequence(lambda n: '%08d' % n)
    created_by = factory.SubFactory(TrackingToolUserFactory)
    reporter = factory.SubFactory(ReporterFactory)


@register
class VolumeXMLFactory(factory.DjangoModelFactory):
    class Meta:
        model = VolumeXML
    orig_xml = xml_str
    metadata = factory.SubFactory(VolumeMetadataFactory)

<<<<<<< HEAD
=======

@register
class CitationFactory(factory.DjangoModelFactory):
    class Meta:
        model = Citation

    @factory.lazy_attribute
    def type(self):
        return random.choice(['official', 'parallel'])

    cite = factory.Faker('sentence', nb_words=5)


@register
>>>>>>> 8aaf1788
class CourtFactory(factory.DjangoModelFactory):
    class Meta:
        model = Court

    name = factory.Faker('sentence', nb_words=5)
    name_abbreviation = factory.Faker('sentence', nb_words=3)
    jurisdiction = factory.SubFactory(JurisdictionFactory)


@register
class CaseMetadataFactory(factory.DjangoModelFactory):
    class Meta:
        model = CaseMetadata

    name = factory.Faker('sentence', nb_words=5)
    jurisdiction = factory.SubFactory(JurisdictionFactory)
    first_page = str(random.randrange(1000000))
    last_page = str(int(first_page) + random.randrange(100))
    case_id = factory.Sequence(lambda n: '%08d' % n)
    decision_date = factory.Faker("date_this_century", before_today=True, after_today=False)
    court = factory.SubFactory(CourtFactory)
    volume = factory.SubFactory(VolumeMetadataFactory)
    reporter = factory.SubFactory(ReporterFactory)


<<<<<<< HEAD
class CitationFactory(factory.DjangoModelFactory):
    class Meta:
        model = Citation

    @factory.lazy_attribute
    def type(self):
        return random.choice(['official', 'parallel'])
    case = factory.SubFactory(CaseMetadataFactory)
    cite = factory.Faker('sentence', nb_words=5)


=======
@register
>>>>>>> 8aaf1788
class CaseXMLFactory(factory.DjangoModelFactory):
    class Meta:
        model = CaseXML

    orig_xml = xml_str
    volume = factory.SubFactory(VolumeXMLFactory)<|MERGE_RESOLUTION|>--- conflicted
+++ resolved
@@ -9,10 +9,15 @@
 
 xml_str = "<?xml version='1.0' encoding='utf-8'?><mets xmlns:xlink='http://www.w3.org/1999/xlink'></mets>"
 
-#   helpers for common patterns
+### factories ###
+
+# Calling @pytest_factoryboy.register on each factory exposes it as a pytest fixture.
+# For example, APIUserFactory will be available as the fixture "api_user".
+
+
 def setup_case(**kwargs):
     # set up casemetadata instance
-    case = CaseMetadataFactory(**kwargs)
+    case = CaseFactory(**kwargs)
     citation = CitationFactory(type='official')
     citation.case = case
     citation.save()
@@ -25,16 +30,6 @@
     return case
 
 
-### factories ###
-
-# Calling @pytest_factoryboy.register on each factory exposes it as a pytest fixture.
-# For example, APIUserFactory will be available as the fixture "api_user".
-
-<<<<<<< HEAD
-def setup_jurisdiction(**kwargs):
-    return JurisdictionFactory(**kwargs)
-
-
 def setup_authenticated_user(**kwargs):
     user = APIUserFactory.create(**kwargs)
     token = APITokenFactory.build(user=user)
@@ -42,37 +37,7 @@
     return user
 
 
-def setup_user(**kwargs):
-    return APIUserFactory.create(**kwargs)
-
-
-def setup_court(**kwargs):
-    return CourtFactory(**kwargs)
-
-
-def setup_reporter(**kwargs):
-    return ReporterFactory(**kwargs)
-
-
-def setup_volume(**kwargs):
-    return VolumeMetadataFactory(**kwargs)
-
-
-def setup_volumexml(**kwargs):
-    return VolumeXMLFactory(**kwargs)
-
-
-def setup_citation(**kwargs):
-    citation = CitationFactory(**kwargs)
-    citation.normalized_cite = slugify(citation.cite)
-    citation.save()
-    return citation
-
-
-#   factories
-=======
 @register
->>>>>>> 8aaf1788
 class APIUserFactory(factory.DjangoModelFactory):
     class Meta:
         model = APIUser
@@ -135,7 +100,7 @@
 
 
 @register
-class VolumeMetadataFactory(factory.DjangoModelFactory):
+class VolumeFactory(factory.DjangoModelFactory):
     class Meta:
         model = VolumeMetadata
     barcode = factory.Sequence(lambda n: '%08d' % n)
@@ -148,25 +113,10 @@
     class Meta:
         model = VolumeXML
     orig_xml = xml_str
-    metadata = factory.SubFactory(VolumeMetadataFactory)
-
-<<<<<<< HEAD
-=======
-
-@register
-class CitationFactory(factory.DjangoModelFactory):
-    class Meta:
-        model = Citation
-
-    @factory.lazy_attribute
-    def type(self):
-        return random.choice(['official', 'parallel'])
-
-    cite = factory.Faker('sentence', nb_words=5)
+    metadata = factory.SubFactory(VolumeFactory)
 
 
 @register
->>>>>>> 8aaf1788
 class CourtFactory(factory.DjangoModelFactory):
     class Meta:
         model = Court
@@ -177,7 +127,7 @@
 
 
 @register
-class CaseMetadataFactory(factory.DjangoModelFactory):
+class CaseFactory(factory.DjangoModelFactory):
     class Meta:
         model = CaseMetadata
 
@@ -188,11 +138,10 @@
     case_id = factory.Sequence(lambda n: '%08d' % n)
     decision_date = factory.Faker("date_this_century", before_today=True, after_today=False)
     court = factory.SubFactory(CourtFactory)
-    volume = factory.SubFactory(VolumeMetadataFactory)
+    volume = factory.SubFactory(VolumeFactory)
     reporter = factory.SubFactory(ReporterFactory)
 
-
-<<<<<<< HEAD
+@register
 class CitationFactory(factory.DjangoModelFactory):
     class Meta:
         model = Citation
@@ -200,13 +149,11 @@
     @factory.lazy_attribute
     def type(self):
         return random.choice(['official', 'parallel'])
-    case = factory.SubFactory(CaseMetadataFactory)
+    case = factory.SubFactory(CaseFactory)
     cite = factory.Faker('sentence', nb_words=5)
 
 
-=======
 @register
->>>>>>> 8aaf1788
 class CaseXMLFactory(factory.DjangoModelFactory):
     class Meta:
         model = CaseXML
