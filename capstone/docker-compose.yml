version: '2'
services:
    db:
        build:
          context: ../services/docker
          dockerfile: extended-postgres.dockerfile
        image: capstone-postgres:0.3
        environment:
            POSTGRES_PASSWORD: password
        volumes:
          - db_data_11:/var/lib/postgresql/data:delegated
    redis:
        image: registry.lil.tools/library/redis:6.0.11
    elasticsearch:
        image: docker.elastic.co/elasticsearch/elasticsearch:7.12.0
        environment:
          - node.name=es01
          - bootstrap.memory_lock=true
          - "ES_JAVA_OPTS=-Xms1024m -Xmx1024m"
          - discovery.type=single-node
        ulimits:
          memlock:
            soft: -1
            hard: -1
        volumes:
          - esdata02:/usr/share/elasticsearch/data
        ports:
          - 127.0.0.1:9200:9200
    web:
        build: .
<<<<<<< HEAD
        image: capstone:0.3.126-f1c231c0968a6931a9601ccc942f1402
=======
        image: capstone:0.3.126-a2322a7dc349ac2d8bd96976bbce895e
>>>>>>> 296d23b1
        volumes:
            # NAMED VOLUMES
            - node_modules:/app/node_modules:delegated
            # MOUNTS
            - .:/app
            - ../services:/services
        depends_on:
            - redis
            - db
        command: /bin/bash
        tty: true
        environment:
            # let Django load Docker-specific settings conditionally
            - DOCKERIZED=True
        extra_hosts:
          - "case.test:127.0.0.1"
          - "api.case.test:127.0.0.1"
        ports:
            - 127.0.0.1:8000:8000
            - 127.0.0.1:8080:8080
        # allow profiling with py-spy
        # https://github.com/benfred/py-spy#how-do-i-run-py-spy-in-docker
        cap_add:
            - SYS_PTRACE

volumes:
    db_data_11:
    node_modules:
    esdata02:
      driver: local<|MERGE_RESOLUTION|>--- conflicted
+++ resolved
@@ -28,11 +28,7 @@
           - 127.0.0.1:9200:9200
     web:
         build: .
-<<<<<<< HEAD
-        image: capstone:0.3.126-f1c231c0968a6931a9601ccc942f1402
-=======
         image: capstone:0.3.126-a2322a7dc349ac2d8bd96976bbce895e
->>>>>>> 296d23b1
         volumes:
             # NAMED VOLUMES
             - node_modules:/app/node_modules:delegated
