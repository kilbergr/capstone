--- conflicted
+++ resolved
@@ -35,11 +35,7 @@
           - 9200:9200
     worker:
         build: .
-<<<<<<< HEAD
-        image: capstone:0.3.37-234e3a9f0c08f93cc0ae4f56bc316208
-=======
-        image: capstone:0.3.41-df26d1e2cf6e677c9f8ef22c278b2414
->>>>>>> 1c1d097e
+        image: capstone:0.3.42-234e3a9f0c08f93cc0ae4f56bc316208
         volumes:
             # NAMED VOLUMES
             # Use a named, persistent volume so that the node_modules directory,
@@ -66,11 +62,7 @@
           - "api.case.test:127.0.0.1"
     web:
         build: .
-<<<<<<< HEAD
-        image: capstone:0.3.37-234e3a9f0c08f93cc0ae4f56bc316208
-=======
-        image: capstone:0.3.41-df26d1e2cf6e677c9f8ef22c278b2414
->>>>>>> 1c1d097e
+        image: capstone:0.3.42-234e3a9f0c08f93cc0ae4f56bc316208
         volumes:
             # NAMED VOLUMES
             - node_modules:/app/node_modules:delegated
