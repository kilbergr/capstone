--- conflicted
+++ resolved
@@ -35,11 +35,7 @@
           - 9200:9200
     worker:
         build: .
-<<<<<<< HEAD
-        image: capstone:0.3.30-991faea7e4858f66785b28ca43b3d185
-=======
         image: capstone:0.3.29-36956d3f36fc90808adcaf639669e535
->>>>>>> d83858a6
         volumes:
             # NAMED VOLUMES
             # Use a named, persistent volume so that the node_modules directory,
@@ -66,11 +62,7 @@
           - "api.case.test:127.0.0.1"
     web:
         build: .
-<<<<<<< HEAD
-        image: capstone:0.3.30-991faea7e4858f66785b28ca43b3d185
-=======
         image: capstone:0.3.29-36956d3f36fc90808adcaf639669e535
->>>>>>> d83858a6
         volumes:
             # NAMED VOLUMES
             - node_modules:/app/node_modules:delegated
