--- conflicted
+++ resolved
@@ -1,70 +1,5 @@
 version: '2.2'
 services:
-<<<<<<< HEAD
-  db:
-    image: registry.lil.tools/harvardlil/cap-db:0.11-87b1f75e23108920085920c6784796ff
-    platform: linux/amd64
-    environment:
-      POSTGRES_PASSWORD: password
-    volumes:
-      - db_data_11:/var/lib/postgresql/data:delegated
-  redis:
-    image: redis:6.0.15
-  elasticsearch:
-    image: docker.elastic.co/elasticsearch/elasticsearch:7.17.10
-    environment:
-      - node.name=es01
-      - bootstrap.memory_lock=true
-      - "ES_JAVA_OPTS=-Xms1024m -Xmx1024m"
-      - discovery.type=single-node
-      # Silence "Elasticsearch built-in security features are not enabled." warning message.
-      # This is safe because `ports` includes `127.0.0.1` to bind only to localhost.
-      - xpack.security.enabled=false
-    ulimits:
-      memlock:
-        soft: -1
-        hard: -1
-    volumes:
-      - esdata02:/usr/share/elasticsearch/data
-    ports:
-      - 127.0.0.1:9200:9200
-  web:
-    image: registry.lil.tools/harvardlil/cap-web:210-b0a8fbe7b105b2b9a26c4fa42fdb380f
-    platform: linux/amd64
-    volumes:
-      # NAMED VOLUMES
-      - node_modules:/app/node_modules:delegated
-      # MOUNTS
-      - .:/app
-      - ../services:/services
-    depends_on:
-      - redis
-      - db
-    command: /bin/bash
-    tty: true
-    environment:
-      # let Django load Docker-specific settings conditionally
-      - DOCKERIZED=True
-      - DJANGO_ALLOW_ASYNC_UNSAFE=true
-      - DJANGO_LIVE_TEST_SERVER_ADDRESS=0.0.0.0:8000
-    extra_hosts:
-      - "case.test:127.0.0.1"
-      - "api.case.test:127.0.0.1"
-      - "cite.case.test:127.0.0.1"
-    networks:
-      default:
-        aliases:
-          - 'case.test'
-          - 'api.case.test'
-          - 'cite.case.test'
-    ports:
-      - 127.0.0.1:8000:8000
-      - 127.0.0.1:8080:8080
-    # allow profiling with py-spy
-    # https://github.com/benfred/py-spy#how-do-i-run-py-spy-in-docker
-    cap_add:
-      - SYS_PTRACE
-=======
     db:
         image: registry.lil.tools/harvardlil/cap-db:0.11-87b1f75e23108920085920c6784796ff
         platform: linux/amd64
@@ -128,7 +63,6 @@
         # https://github.com/benfred/py-spy#how-do-i-run-py-spy-in-docker
         cap_add:
             - SYS_PTRACE
->>>>>>> 8a1588ff
 
 volumes:
   db_data_11:
