--- conflicted
+++ resolved
@@ -25,7 +25,7 @@
         label='Name Abbreviation',
         lookup_expr='iexact')
     citation = filters.CharFilter(
-        field_name='citations',
+        field_name='citation',
         label='Citation',
         method='find_by_citation')
     court_slug = filters.CharFilter(
@@ -62,13 +62,8 @@
     opinions = filters.CharFilter(field_name='opinions', label='opinions', lookup_expr='icontains')
 
     def find_by_citation(self, qs, name, value):
-<<<<<<< HEAD
         citation = models.Citation.objects.get(cite__iexact=value)
         return qs.filter(citation=citation)
-=======
-        citation = models.Citation.objects.filter(cite__iexact=value)
-        return qs.filter(citations__in=citation)
->>>>>>> 1e61432a
 
     def find_by_date(self, qs, name, value):
         if '_min' in name:
