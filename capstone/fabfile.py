--- conflicted
+++ resolved
@@ -808,11 +808,9 @@
                 url = "https://api.case.law/v1/cases/?court=%s&jurisdiction=%s" % (row.court_slug, row.jurisdiction_slug)
                 csv_writer.writerow([row.jurisdiction_slug, row.count, url])
 
-<<<<<<< HEAD
 @task
 def update_all_snippets():
     update_snippets.update_all()
-=======
 
 @task
 def ice_volumes(scope='all', dry_run='true'):
@@ -903,5 +901,4 @@
                 captar_storage.save(
                     out_path,
                     BytesIO(volume_storage.contents(image, 'rb'))  # passing file handle directly doesn't work because S3 storage strips file wrappers
-                )
->>>>>>> ac905c85
+                )