--- conflicted
+++ resolved
@@ -1,36 +1,3 @@
-<<<<<<< HEAD
-from playwright.sync_api import Page, expect
-url = "http://case.test:8000/search/"
-default_search_url = 'http://case.test:8000/search/#/?page=1&ordering=relevance'
-# this search term should produce "No results"
-no_results_search_term = 'lil_cap_test'
-valid_search_label = 'greg'
-
-
-def test_search_button_works_aka_updates_url_onclick(page: Page):
-  page.goto(url)
-  page.locator("button", has_text="Search").click()
-  assert page.url == default_search_url
-
-def test_search_pressing_enter_on_fulltextsearch_makes_search(page: Page):
-  page.goto(url) 
-  page.fill('#search','')
-  page.keyboard.press('Enter') 
-  assert page.url == default_search_url
-  
-def test_search_when_no_results_shows_no_results_message(page: Page):
-  page.goto(url)
-  page.fill('#search',no_results_search_term)
-  page.keyboard.press('Enter') 
-  results_locator = page.locator('.results-list-container')
-  no_results_label = 'No Results'
-  expected_result = 'Full-text search: ' + no_results_search_term + '   ' + no_results_label
-  expect(results_locator).to_have_text(expected_result)
-
-
-def test_search_results_show_correct_count(page: Page):
-  pass
-=======
 from playwright.sync_api import expect
 import pytest
 
@@ -52,7 +19,6 @@
     page.keyboard.press('Enter')
     assert page.url == f"{urls['search']}{DEFAULT_SEARCH_HASH}"
 
->>>>>>> 13614cbe
 
 @pytest.mark.django_db(databases=['default', 'capdb'])
 def test_search_no_results(page, urls, case_factory, elasticsearch):
