--- conflicted
+++ resolved
@@ -3,7 +3,7 @@
 from django.contrib.postgres.fields import JSONField, ArrayField
 from django.db import models, IntegrityError, transaction
 from django.utils.text import slugify
-from django.utils.encoding import force_bytes
+from django.utils.encoding import force_bytes, force_str
 from model_utils import FieldTracker
 
 from scripts.process_metadata import get_case_metadata
@@ -478,7 +478,6 @@
         # This compares new XML to the old and updates ALTO files as necessary.
         # We don't yet support adding or removing words from the case body.
         if self.tracker.has_changed('orig_xml') and self.pk is not None and self.tracker.previous('orig_xml'):
-
             # parse objects and get the xml tree objects
             parsed_original_case = parse_xml(self.tracker.previous('orig_xml'))
             parsed_updated_case = parse_xml(self.orig_xml)
@@ -582,14 +581,14 @@
             #update the volume md5
             case_id = parsed_original_case('case|case').attr('caseid')
             short_case_id = "casemets_{}".format(case_id.split('_')[1])
-            self.volume.update_related_md5(short_case_id, self.md5())
+            self.volume.update_related_md5(short_case_id, self.md5)
 
             #update the page md5s
             for alto in self.pages.all():
                 alto_fileid = "_".join((["alto"] + alto.barcode.split('_')[1:3]))
-                parsed_updated_case('mets|file[ID="{}"]'.format(alto_fileid)).attr["CHECKSUM"] = alto.md5()
-
-            self.orig_xml=serialize_xml(parsed_updated_case)
+                parsed_updated_case('mets|file[ID="{}"]'.format(alto_fileid)).attr["CHECKSUM"] = alto.md5
+
+            self.orig_xml=force_str(serialize_xml(parsed_updated_case))
 
         # save that ish.
         super(CaseXML, self).save(force_insert, force_update, *args, **kwargs)
@@ -718,20 +717,17 @@
 
     tracker = FieldTracker()
 
-<<<<<<< HEAD
     def save(self, force_insert=False, force_update=False, save_case=True, save_volume=True, *args, **kwargs):
         super(PageXML, self).save(force_insert, force_update, *args, **kwargs)
         if self.tracker.has_changed('orig_xml') and self.pk is not None and self.tracker.previous('orig_xml'):
             split_barcode = self.barcode.split('_')
             short_alto_id = "alto_{}_{}".format(split_barcode[1], split_barcode[2])
             if save_volume:
-                self.volume.update_related_md5(short_alto_id, self.md5())
+                self.volume.update_related_md5(short_alto_id, self.md5)
             if save_case:
                 for case in self.cases.all():
-                    case.update_related_md5(short_alto_id, self.md5())
-
-=======
->>>>>>> 379c0e33
+                    case.update_related_md5(short_alto_id, self.md5)
+
     def __str__(self):
         return self.barcode
 
