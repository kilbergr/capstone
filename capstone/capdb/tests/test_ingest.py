--- conflicted
+++ resolved
@@ -33,79 +33,26 @@
     assert ingest_duplicative_case_xml.metadata.last_page == "4"
 
 @pytest.mark.django_db
-<<<<<<< HEAD
-def test_update_dup_checking(volume_xml, case_xml):
-    def test_update_dup_checking(ingest_volume_xml, ingest_case_xml):
-        fabfile.total_sync_with_s3()
+def test_update_dup_checking(ingest_volume_xml, ingest_case_xml):
 
-        # change value in ALTO
-        page_xml = PageXML.objects.get(barcode='32044057892259_00008_0')
-        original_page_md5 = page_xml.md5
-        parsed_page = parse_xml(page_xml.orig_xml)
-        parsed_page('alto|String[ID="ST_15.2.1.5"]').attr["CONTENT"] = "Inversion"
-        page_xml.orig_xml = str(parsed_page)
-        page_xml.save()
+    # get ALTO
+    page_xml = PageXML.objects.get(barcode='32044057892259_00008_0')
 
-        # change corresponding value in casemets
-        parsed_case = parse_xml(ingest_case_xml.orig_xml)
-        original_case_md5 = ingest_case_xml.md5
-        parsed_case('casebody|parties[id="b15-4"]').text(
-            'The Home Inversion Company of New York v. John Kirk, for use of William Kirk.')
-        parsed_case('mets|file[ID="alto_00008_0"]').attr["CHECKSUM"] = page_xml.md5
-        ingest_case_xml.orig_xml = str(parsed_case)
-        ingest_case_xml.save()
-
-        # update checksums in volume mets
-        parsed_volume = parse_xml(ingest_volume_xml.orig_xml)
-        parsed_volume('mets|file[ID="alto_00008_0"]').attr["CHECKSUM"] = page_xml.md5
-        parsed_volume('mets|file[ID="casemets_0001"]').attr["CHECKSUM"] = ingest_case_xml.md5
-        ingest_volume_xml.save()
-
-        # make sure the writes worked. If they failed, the test would falsely pass
-        assert original_page_md5 != page_xml.md5
-        assert original_case_md5 != ingest_case_xml.md5
-        assert 'Inversion' in ingest_case_xml.orig_xml
-        assert 'Inversion' in page_xml.orig_xml
-
-        fabfile.total_sync_with_s3()
-
-        ingest_volume_xml.refresh_from_db()
-        ingest_case_xml.refresh_from_db()
-        page_xml.refresh_from_db()
-
-        assert original_page_md5 == page_xml.md5
-        assert original_case_md5 == ingest_case_xml.md5
-        assert 'Inversion' not in ingest_case_xml.orig_xml
-        assert 'Inversion' not in page_xml.orig_xml
-=======
-def test_update_dup_checking(ingest_volume_xml, ingest_case_xml):
-    fabfile.total_sync_with_s3()
- 
-    # change value in ALTO
-    page_xml=PageXML.objects.get(barcode='32044057892259_00008_0')
-    original_page_md5 = page_xml.md5
-    parsed_page=parse_xml(page_xml.orig_xml)
-    parsed_page('alto|String[ID="ST_15.2.1.5"]').attr["CONTENT"] = "Inversion"
-    page_xml.orig_xml = str(parsed_page)
-    page_xml.save()
+    # Make sure we've go the right text
+    assert 'Insurance' in ingest_case_xml.orig_xml
+    assert 'Insurance' in page_xml.orig_xml
 
     # change corresponding value in casemets
     parsed_case = parse_xml(ingest_case_xml.orig_xml)
-    original_case_md5 = ingest_case_xml.md5
     parsed_case('casebody|parties[id="b15-4"]').text('The Home Inversion Company of New York v. John Kirk, for use of William Kirk.')
-    parsed_case('mets|file[ID="alto_00008_0"]').attr["CHECKSUM"] = page_xml.md5
-    ingest_case_xml.orig_xml = str(parsed_case)
+    ingest_case_xml.orig_xml = serialize_xml(parsed_case)
     ingest_case_xml.save()
 
-    # update checksums in volume mets
-    parsed_volume = parse_xml(ingest_volume_xml.orig_xml)
-    parsed_volume('mets|file[ID="alto_00008_0"]').attr["CHECKSUM"] = page_xml.md5
-    parsed_volume('mets|file[ID="casemets_0001"]').attr["CHECKSUM"] = ingest_case_xml.md5
-    ingest_volume_xml.save()
+    ingest_volume_xml.refresh_from_db()
+    ingest_case_xml.refresh_from_db()
+    page_xml.refresh_from_db()
 
     # make sure the writes worked. If they failed, the test would falsely pass
-    assert original_page_md5 != page_xml.md5
-    assert original_case_md5 != ingest_case_xml.md5
     assert 'Inversion' in ingest_case_xml.orig_xml
     assert 'Inversion' in page_xml.orig_xml
 
@@ -115,11 +62,8 @@
     ingest_case_xml.refresh_from_db()
     page_xml.refresh_from_db()
 
-    assert original_page_md5 == page_xml.md5
-    assert original_case_md5 == ingest_case_xml.md5
     assert 'Inversion' not in ingest_case_xml.orig_xml
     assert 'Inversion' not in page_xml.orig_xml
->>>>>>> ad5939a7
 
 
 @pytest.mark.django_db
